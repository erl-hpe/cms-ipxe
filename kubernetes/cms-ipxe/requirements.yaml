dependencies:
- name: cray-service
<<<<<<< HEAD
  version: "^3.0.0"
=======
  version: "^5.0.0"
>>>>>>> 249787b7
  repository: "@cray-algol60"<|MERGE_RESOLUTION|>--- conflicted
+++ resolved
@@ -1,8 +1,4 @@
 dependencies:
 - name: cray-service
-<<<<<<< HEAD
-  version: "^3.0.0"
-=======
-  version: "^5.0.0"
->>>>>>> 249787b7
+  version: "^6.0.0"
   repository: "@cray-algol60"