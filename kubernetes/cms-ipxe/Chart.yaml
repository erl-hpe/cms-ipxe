apiVersion: v2
name: cms-ipxe
version: 0.0.0
description: Kubernetes resources for cms-ipxe
home:  https://github.com/Cray-HPE/cms-ipxe
sources:
- https://github.com/Cray-HPE/cms-ipxe
dependencies:
- name: cray-service
<<<<<<< HEAD
  version: ^7.0.0
  repository: '@cray-algol60'
=======
  version: "^7.0.0"
  repository: "https://artifactory.algol60.net/artifactory/csm-helm-charts/"
>>>>>>> 792d3f06
annotations:
  artifacthub.io/images: |
    - name: cray-bss-ipxe
      image: artifactory.algol60.net/csm-docker/stable/cray-bss-ipxe:0.0.0
  artifacthub.io/license: MIT<|MERGE_RESOLUTION|>--- conflicted
+++ resolved
@@ -7,13 +7,8 @@
 - https://github.com/Cray-HPE/cms-ipxe
 dependencies:
 - name: cray-service
-<<<<<<< HEAD
-  version: ^7.0.0
-  repository: '@cray-algol60'
-=======
   version: "^7.0.0"
   repository: "https://artifactory.algol60.net/artifactory/csm-helm-charts/"
->>>>>>> 792d3f06
 annotations:
   artifacthub.io/images: |
     - name: cray-bss-ipxe
